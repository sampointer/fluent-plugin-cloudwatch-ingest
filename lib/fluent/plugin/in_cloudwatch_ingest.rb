--- conflicted
+++ resolved
@@ -154,12 +154,8 @@
           break unless response.next_token
           next_token = response.next_token
         rescue => boom
-<<<<<<< HEAD
           log.error("Unable to retrieve log groups: #{boom.inspect}")
-=======
-          log.error("Unable to retrieve log groups: #{boom}")
           metric(:increment, 'api.calls.describeloggroups.failed')
->>>>>>> 10aae070
           next_token = nil
           sleep @api_interval
           retry
@@ -193,12 +189,8 @@
           break unless response.next_token
           next_token = response.next_token
         rescue => boom
-<<<<<<< HEAD
-          log.error("Unable to retrieve log streams for group #{log_group_name} with stream prefix #{log_stream_name_prefix}: #{boom.inspect}") # rubocop:disable all
-=======
-          log.error("Unable to retrieve log streams for group #{log_group_name} with stream prefix #{log_stream_name_prefix}: #{boom}") # rubocop:disable LineLength
+          log.error("Unable to retrieve log streams for group #{log_group_name} with stream prefix #{log_stream_name_prefix}: #{boom.inspect}") # rubocop:disable LineLength
           metric(:increment, 'api.calls.describelogstreams.failed')
->>>>>>> 10aae070
           log_streams = []
           next_token = nil
           sleep @api_interval
@@ -213,6 +205,7 @@
     def process_stream(group, stream, next_token, start_time, state)
       event_count = 0
 
+      metric(:increment, 'api.calls.getlogevents.attempted')
       response = @aws.get_log_events(
         log_group_name: group,
         log_stream_name: stream,
@@ -278,11 +271,11 @@
             # from that point. Otherwise start from the start.
 
             begin
-<<<<<<< HEAD
               event_count += process_stream(group, stream,
                                             state.store[group][stream]['token'],
                                             @event_start_time, state)
             rescue Aws::CloudWatchLogs::Errors::InvalidParameterException
+              metric(:increment, 'api.calls.getlogevents.invalid_token')
               log.error('cloudwatch token is expired or broken. '\
                         'trying with timestamp.')
 
@@ -296,36 +289,13 @@
               rescue => boom
                 log.error("Unable to retrieve events for stream #{stream} "\
                           "in group #{group}: #{boom.inspect}") # rubocop:disable all
+                metric(:increment, 'api.calls.getlogevents.failed')
                 sleep @api_interval
                 next
-=======
-              metric(:increment, 'api.calls.getlogevents.attempted')
-              response = @aws.get_log_events(
-                log_group_name: group,
-                log_stream_name: stream,
-                next_token: stream_token,
-                limit: @limit_events,
-                start_time: @event_start_time,
-                start_from_head: @oldest_logs_first
-              )
-
-              response.events.each do |e|
-                begin
-                  emit(e, group, stream)
-                rescue => boom
-                  log.error("Failed to emit event #{e}: #{boom}")
-                  metric(:increment, 'events.emitted.failed')
-                end
->>>>>>> 10aae070
               end
             rescue => boom
-<<<<<<< HEAD
-              log.error("Unable to retrieve events for stream #{stream} "\
-                        "in group #{group}: #{boom.inspect}") # rubocop:disable all
-=======
-              log.error("Unable to retrieve events for stream #{stream} in group #{group}: #{boom}") # rubocop:disable LineLength
+              log.error("Unable to retrieve events for stream #{stream} in group #{group}: #{boom.inspect}") # rubocop:disable LineLength
               metric(:increment, 'api.calls.getlogevents.failed')
->>>>>>> 10aae070
               sleep @api_interval
               next
             end
